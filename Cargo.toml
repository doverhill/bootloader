[package]
name = "bootloader"
version = "0.9.11"
authors = ["Philipp Oppermann <dev@phil-opp.com>"]
license = "MIT/Apache-2.0"
description = "An experimental pure-Rust x86 bootloader."
repository = "https://github.com/rust-osdev/bootloader"
edition = "2018"
build = "build.rs"

[workspace]
members = [
    "tests/runner",
    "tests/test_kernels/default_settings",
]

[[bin]]
name = "builder"
required-features = ["builder"]

[[bin]]
name = "runner"
required-features = ["runner"]

[[bin]]
name = "bios"
required-features = ["bios_bin"]

[[bin]]
name = "uefi"
required-features = ["uefi_bin"]

[dependencies]
xmas-elf = { version = "0.6.2", optional = true }
<<<<<<< HEAD
x86_64 = { git = "https://github.com/rust-osdev/x86_64.git", optional = true }
=======
x86_64 = { version = "0.12.2", optional = true }
>>>>>>> 0898aa93
usize_conversions = { version = "0.2.0", optional = true }
bit_field = { version = "0.10.0", optional = true }
log = { version = "0.4.8", optional = true }
uefi = { version = "0.6.0", optional = true }
argh = { version = "0.1.3", optional = true }
displaydoc = { version = "0.1.7", optional = true }
conquer-once = { version = "0.2.1", optional = true, default-features = false }
spinning_top = { version = "0.2.1", optional = true }
anyhow = { version = "1.0.32", optional = true }
llvm-tools = { version = "0.1.1", optional = true }
thiserror = { version = "1.0.20", optional = true }
json = { version = "0.12.4", optional = true }
rsdp = { version = "1.0.0", optional = true }

[dependencies.font8x8]
version = "0.2.5"
default-features = false
features = ["unicode"]
optional = true

[build-dependencies]
llvm-tools-build = { version = "0.1", optional = true, package = "llvm-tools" }
toml = { version = "0.5.1", optional = true }

[features]
default = []
builder = ["argh", "thiserror", "displaydoc", "anyhow", "llvm-tools", "json"]
runner = ["anyhow"]
bios_bin = ["binary", "vga_320x200", "rsdp"]
uefi_bin = ["binary", "uefi", "font8x8"]
binary = ["llvm-tools-build", "x86_64", "toml", "xmas-elf", "usize_conversions", "log", "conquer-once",  "spinning_top"]
vga_320x200 = ["font8x8"]
recursive_page_table = []
map_physical_memory = []

[profile.dev]
panic = "abort"

[profile.release]
panic = "abort"
lto = false
debug = true
overflow-checks = true

[package.metadata.bootloader]
target = "x86_64-bootloader.json"
build-std = "core"

[package.metadata.docs.rs]
features = [ "recursive_page_table", "map_physical_memory" ]
default-target = "x86_64-unknown-linux-gnu"

[package.metadata.release]
no-dev-version = true
pre-release-replacements = [
    { file="Changelog.md", search="# Unreleased", replace="# Unreleased\n\n# {{version}} – {{date}}", exactly=1 },
]
pre-release-commit-message = "Release version {{version}}"
disable-publish = true<|MERGE_RESOLUTION|>--- conflicted
+++ resolved
@@ -32,11 +32,7 @@
 
 [dependencies]
 xmas-elf = { version = "0.6.2", optional = true }
-<<<<<<< HEAD
 x86_64 = { git = "https://github.com/rust-osdev/x86_64.git", optional = true }
-=======
-x86_64 = { version = "0.12.2", optional = true }
->>>>>>> 0898aa93
 usize_conversions = { version = "0.2.0", optional = true }
 bit_field = { version = "0.10.0", optional = true }
 log = { version = "0.4.8", optional = true }
