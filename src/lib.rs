/*!
An experimental x86_64 bootloader that works on both BIOS and UEFI systems.
*/

#![warn(missing_docs)]

#[cfg(feature = "bios")]
mod bios;
mod fat;
<<<<<<< HEAD
mod gpt;
mod mbr;
mod pxe;

const KERNEL_FILE_NAME: &str = "kernel-x86_64";
const RAMDISK_FILE_NAME: &str = "ramdisk";
const BIOS_STAGE_3: &str = "boot-stage-3";
const BIOS_STAGE_4: &str = "boot-stage-4";

/// Create disk images for booting on legacy BIOS systems.
pub struct BiosBoot {
    kernel: PathBuf,
    ramdisk: Option<PathBuf>,
}

impl BiosBoot {
    /// Start creating a disk image for the given bootloader ELF executable.
    pub fn new(kernel_path: &Path) -> Self {
        Self {
            kernel: kernel_path.to_owned(),
            ramdisk: None,
        }
    }

    /// Add a ramdisk file to the image
    pub fn set_ramdisk(&mut self, ramdisk_path: &Path) -> &mut Self {
        self.ramdisk = Some(ramdisk_path.to_owned());
        self
    }

    /// Create a bootable BIOS disk image at the given path.
    pub fn create_disk_image(&self, out_path: &Path) -> anyhow::Result<()> {
        let bootsector_path = Path::new(env!("BIOS_BOOT_SECTOR_PATH"));
        let stage_2_path = Path::new(env!("BIOS_STAGE_2_PATH"));

        let fat_partition = self
            .create_fat_partition()
            .context("failed to create FAT partition")?;

        mbr::create_mbr_disk(
            bootsector_path,
            stage_2_path,
            fat_partition.path(),
            out_path,
        )
        .context("failed to create BIOS MBR disk image")?;

        fat_partition
            .close()
            .context("failed to delete FAT partition after disk image creation")?;

        Ok(())
    }

    /// Creates an BIOS-bootable FAT partition with the kernel.
    fn create_fat_partition(&self) -> anyhow::Result<NamedTempFile> {
        let stage_3_path = Path::new(env!("BIOS_STAGE_3_PATH"));
        let stage_4_path = Path::new(env!("BIOS_STAGE_4_PATH"));
        let kernel_path = self.kernel.as_path();

        let mut files = BTreeMap::new();
        files.insert(KERNEL_FILE_NAME, kernel_path);
        files.insert(BIOS_STAGE_3, stage_3_path);
        files.insert(BIOS_STAGE_4, stage_4_path);
        if let Some(ramdisk_path) = &self.ramdisk {
            files.insert(RAMDISK_FILE_NAME, ramdisk_path);
        }
        let out_file = NamedTempFile::new().context("failed to create temp file")?;
        fat::create_fat_filesystem(files, out_file.path())
            .context("failed to create BIOS FAT filesystem")?;

        Ok(out_file)
    }
}

/// Create disk images for booting on UEFI systems.
pub struct UefiBoot {
    kernel: PathBuf,
    ramdisk: Option<PathBuf>,
}

impl UefiBoot {
    /// Start creating a disk image for the given bootloader ELF executable.
    pub fn new(kernel_path: &Path) -> Self {
        Self {
            kernel: kernel_path.to_owned(),
            ramdisk: None,
        }
    }

    /// Add a ramdisk file to the disk image
    pub fn set_ramdisk(&mut self, ramdisk_path: &Path) -> &mut Self {
        self.ramdisk = Some(ramdisk_path.to_owned());
        self
    }

    /// Create a bootable UEFI disk image at the given path.
    pub fn create_disk_image(&self, out_path: &Path) -> anyhow::Result<()> {
        let fat_partition = self
            .create_fat_partition()
            .context("failed to create FAT partition")?;

        gpt::create_gpt_disk(fat_partition.path(), out_path)
            .context("failed to create UEFI GPT disk image")?;

        fat_partition
            .close()
            .context("failed to delete FAT partition after disk image creation")?;

        Ok(())
    }

    /// Prepare a folder for use with booting over UEFI_PXE.
    ///
    /// This places the bootloader executable under the path "bootloader". The
    /// DHCP server should set the filename option to that path, otherwise the
    /// bootloader won't be found.
    pub fn create_pxe_tftp_folder(&self, out_path: &Path) -> anyhow::Result<()> {
        let bootloader_path = Path::new(env!("UEFI_BOOTLOADER_PATH"));
        let ramdisk_path = self.ramdisk.as_deref();
        pxe::create_uefi_tftp_folder(
            bootloader_path,
            self.kernel.as_path(),
            ramdisk_path,
            out_path,
        )
        .context("failed to create UEFI PXE tftp folder")?;

        Ok(())
    }

    /// Creates an UEFI-bootable FAT partition with the kernel.
    fn create_fat_partition(&self) -> anyhow::Result<NamedTempFile> {
        let bootloader_path = Path::new(env!("UEFI_BOOTLOADER_PATH"));
        let kernel_path = self.kernel.as_path();
        let mut files = BTreeMap::new();
        files.insert("efi/boot/bootx64.efi", bootloader_path);
        files.insert(KERNEL_FILE_NAME, kernel_path);

        if let Some(ramdisk_path) = &self.ramdisk {
            files.insert(RAMDISK_FILE_NAME, ramdisk_path);
        }
=======
#[cfg(feature = "uefi")]
mod uefi;

#[cfg(feature = "bios")]
pub use bios::BiosBoot;
>>>>>>> e2477a00

#[cfg(feature = "uefi")]
pub use uefi::UefiBoot;

const KERNEL_FILE_NAME: &str = "kernel-x86_64";<|MERGE_RESOLUTION|>--- conflicted
+++ resolved
@@ -7,158 +7,14 @@
 #[cfg(feature = "bios")]
 mod bios;
 mod fat;
-<<<<<<< HEAD
-mod gpt;
-mod mbr;
-mod pxe;
-
-const KERNEL_FILE_NAME: &str = "kernel-x86_64";
-const RAMDISK_FILE_NAME: &str = "ramdisk";
-const BIOS_STAGE_3: &str = "boot-stage-3";
-const BIOS_STAGE_4: &str = "boot-stage-4";
-
-/// Create disk images for booting on legacy BIOS systems.
-pub struct BiosBoot {
-    kernel: PathBuf,
-    ramdisk: Option<PathBuf>,
-}
-
-impl BiosBoot {
-    /// Start creating a disk image for the given bootloader ELF executable.
-    pub fn new(kernel_path: &Path) -> Self {
-        Self {
-            kernel: kernel_path.to_owned(),
-            ramdisk: None,
-        }
-    }
-
-    /// Add a ramdisk file to the image
-    pub fn set_ramdisk(&mut self, ramdisk_path: &Path) -> &mut Self {
-        self.ramdisk = Some(ramdisk_path.to_owned());
-        self
-    }
-
-    /// Create a bootable BIOS disk image at the given path.
-    pub fn create_disk_image(&self, out_path: &Path) -> anyhow::Result<()> {
-        let bootsector_path = Path::new(env!("BIOS_BOOT_SECTOR_PATH"));
-        let stage_2_path = Path::new(env!("BIOS_STAGE_2_PATH"));
-
-        let fat_partition = self
-            .create_fat_partition()
-            .context("failed to create FAT partition")?;
-
-        mbr::create_mbr_disk(
-            bootsector_path,
-            stage_2_path,
-            fat_partition.path(),
-            out_path,
-        )
-        .context("failed to create BIOS MBR disk image")?;
-
-        fat_partition
-            .close()
-            .context("failed to delete FAT partition after disk image creation")?;
-
-        Ok(())
-    }
-
-    /// Creates an BIOS-bootable FAT partition with the kernel.
-    fn create_fat_partition(&self) -> anyhow::Result<NamedTempFile> {
-        let stage_3_path = Path::new(env!("BIOS_STAGE_3_PATH"));
-        let stage_4_path = Path::new(env!("BIOS_STAGE_4_PATH"));
-        let kernel_path = self.kernel.as_path();
-
-        let mut files = BTreeMap::new();
-        files.insert(KERNEL_FILE_NAME, kernel_path);
-        files.insert(BIOS_STAGE_3, stage_3_path);
-        files.insert(BIOS_STAGE_4, stage_4_path);
-        if let Some(ramdisk_path) = &self.ramdisk {
-            files.insert(RAMDISK_FILE_NAME, ramdisk_path);
-        }
-        let out_file = NamedTempFile::new().context("failed to create temp file")?;
-        fat::create_fat_filesystem(files, out_file.path())
-            .context("failed to create BIOS FAT filesystem")?;
-
-        Ok(out_file)
-    }
-}
-
-/// Create disk images for booting on UEFI systems.
-pub struct UefiBoot {
-    kernel: PathBuf,
-    ramdisk: Option<PathBuf>,
-}
-
-impl UefiBoot {
-    /// Start creating a disk image for the given bootloader ELF executable.
-    pub fn new(kernel_path: &Path) -> Self {
-        Self {
-            kernel: kernel_path.to_owned(),
-            ramdisk: None,
-        }
-    }
-
-    /// Add a ramdisk file to the disk image
-    pub fn set_ramdisk(&mut self, ramdisk_path: &Path) -> &mut Self {
-        self.ramdisk = Some(ramdisk_path.to_owned());
-        self
-    }
-
-    /// Create a bootable UEFI disk image at the given path.
-    pub fn create_disk_image(&self, out_path: &Path) -> anyhow::Result<()> {
-        let fat_partition = self
-            .create_fat_partition()
-            .context("failed to create FAT partition")?;
-
-        gpt::create_gpt_disk(fat_partition.path(), out_path)
-            .context("failed to create UEFI GPT disk image")?;
-
-        fat_partition
-            .close()
-            .context("failed to delete FAT partition after disk image creation")?;
-
-        Ok(())
-    }
-
-    /// Prepare a folder for use with booting over UEFI_PXE.
-    ///
-    /// This places the bootloader executable under the path "bootloader". The
-    /// DHCP server should set the filename option to that path, otherwise the
-    /// bootloader won't be found.
-    pub fn create_pxe_tftp_folder(&self, out_path: &Path) -> anyhow::Result<()> {
-        let bootloader_path = Path::new(env!("UEFI_BOOTLOADER_PATH"));
-        let ramdisk_path = self.ramdisk.as_deref();
-        pxe::create_uefi_tftp_folder(
-            bootloader_path,
-            self.kernel.as_path(),
-            ramdisk_path,
-            out_path,
-        )
-        .context("failed to create UEFI PXE tftp folder")?;
-
-        Ok(())
-    }
-
-    /// Creates an UEFI-bootable FAT partition with the kernel.
-    fn create_fat_partition(&self) -> anyhow::Result<NamedTempFile> {
-        let bootloader_path = Path::new(env!("UEFI_BOOTLOADER_PATH"));
-        let kernel_path = self.kernel.as_path();
-        let mut files = BTreeMap::new();
-        files.insert("efi/boot/bootx64.efi", bootloader_path);
-        files.insert(KERNEL_FILE_NAME, kernel_path);
-
-        if let Some(ramdisk_path) = &self.ramdisk {
-            files.insert(RAMDISK_FILE_NAME, ramdisk_path);
-        }
-=======
 #[cfg(feature = "uefi")]
 mod uefi;
 
 #[cfg(feature = "bios")]
 pub use bios::BiosBoot;
->>>>>>> e2477a00
 
 #[cfg(feature = "uefi")]
 pub use uefi::UefiBoot;
 
-const KERNEL_FILE_NAME: &str = "kernel-x86_64";+const KERNEL_FILE_NAME: &str = "kernel-x86_64";
+const RAMDISK_FILE_NAME: &str = "ramdisk";